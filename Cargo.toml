[package]
name = "moblink-rust"
version = "0.8.4"
edition = "2024"
description = "Use spare devices as extra SRTLA bonding connections"
license = "MIT"
homepage = "https://github.com/datagutt/moblink-rust"
repository = "https://github.com/datagutt/moblink-rust"

# This defines the library
[lib]
name = "moblink_rust"
path = "src/lib.rs"

[[bin]]
name = "moblink-relay"
path = "src/bin/relay.rs"

[[bin]]
name = "moblink-relay-service"
path = "src/bin/relay_service.rs"

[[bin]]
name = "moblink-streamer"
path = "src/bin/streamer.rs"

[dependencies]
base64 = "0.22.1"
clap = { version = "4.5.24", features = ["derive"] }
futures-util = "0.3.31"
sha2 = "0.10.8"
tokio = { version = "1.43.0", features = ["full"] }
tokio-tungstenite = "0.26.1"
serde = { version = "1.0.217", features = ["derive"] }
serde_json = "1.0.135"
url = "2.5.4"
log = "0.4"
env_logger = "0.11"
uuid = { version = "1.11", features = ["v4", "serde"] }
pnet = "0.35.0"
socket2 = "0.5.8"
mdns-sd = "0.13.5"
rand = "0.9.0"
tun = { version = "0.7.17", features = ["async"] }
packet = "0.1.4"
tokio-util = "0.7.14"
ipnetwork = "0.21.1"
gethostname = "1.0.1"
network-interface = "2.0.1"
<<<<<<< HEAD
# Add these exact dependency specifications:
libc = "=0.2.169"
getrandom = "=0.3.1" 
=======
notify = "8.0.0"
regex = "1.11.1"
>>>>>>> b8a8c117
<|MERGE_RESOLUTION|>--- conflicted
+++ resolved
@@ -47,11 +47,8 @@
 ipnetwork = "0.21.1"
 gethostname = "1.0.1"
 network-interface = "2.0.1"
-<<<<<<< HEAD
+notify = "8.0.0"
+regex = "1.11.1"
 # Add these exact dependency specifications:
 libc = "=0.2.169"
-getrandom = "=0.3.1" 
-=======
-notify = "8.0.0"
-regex = "1.11.1"
->>>>>>> b8a8c117
+getrandom = "=0.3.1" 